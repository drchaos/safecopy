--- conflicted
+++ resolved
@@ -54,13 +54,8 @@
   Hs-Source-Dirs:      src/
 
   -- Packages needed in order to build this package.
-<<<<<<< HEAD
-  Build-depends:       base >=4 && <5, array, cereal >= 0.3.1.0, bytestring, containers >= 0.3,
+  Build-depends:       base >=4.5 && <5, array, cereal >= 0.3.1.0, bytestring, containers >= 0.3,
                        old-time, template-haskell, text, time, vector >= 0.10
-=======
-  Build-depends:       base >=4.5 && <5, array, cereal >= 0.3.1.0, bytestring, containers >= 0.3,
-                       old-time, template-haskell, text, time, vector == 0.10.*
->>>>>>> 083e2bf2
 
   -- Modules not exported by this package.
   Other-modules:       Data.SafeCopy.Instances, Data.SafeCopy.SafeCopy,
