-- safecopy.cabal auto-generated by cabal init. For additional
-- options, see
-- http://www.haskell.org/cabal/release/cabal-latest/doc/users-guide/authors.html#pkg-descr.
-- The name of the package.
Name:                safecopy

-- The package version. See the Haskell package versioning policy
-- (http://www.haskell.org/haskellwiki/Package_versioning_policy) for
-- standards guiding when and how versions should be incremented.
<<<<<<< HEAD
Version:             0.8.6
=======
Version:             0.8.5
>>>>>>> 971191a8

-- A short (one-line) description of the package.
Synopsis:            Binary serialization with version control.

-- A longer description of the package.
Description:         An extension to Data.Serialize with built-in version control.

-- URL for the project homepage or repository.
Homepage:            http://acid-state.seize.it/safecopy

-- The license under which the package is released.
License:             PublicDomain

-- The package author(s).
Author:              David Himmelstrup, Felipe Lessa

-- An email address to which users can send suggestions, bug reports,
-- and patches.
Maintainer:          Lemmih <lemmih@gmail.com>

-- A copyright notice.
-- Copyright:

Category:            Data, Parsing

Build-type:          Simple

-- Extra files to be distributed with the package, such as examples or
-- a README.
-- Extra-source-files:

-- Constraint on the version of Cabal needed to build this package.
Cabal-version:       >=1.8

Source-repository head
  type:          git
  location:      git://github.com/acid-state/safecopy.git


Library
  -- Modules exported by the library.
  Exposed-modules:     Data.SafeCopy

  Hs-Source-Dirs:      src/

  -- Packages needed in order to build this package.
  Build-depends:       base >=4.5 && <5, array, cereal >= 0.3.1.0, bytestring, containers >= 0.3,
                       old-time, template-haskell, text, time, vector >= 0.10

  -- Modules not exported by this package.
  Other-modules:       Data.SafeCopy.Instances, Data.SafeCopy.SafeCopy,
                       Data.SafeCopy.Derive

  -- Extra tools (e.g. alex, hsc2hs, ...) needed to build the source.
  -- Build-tools:

  GHC-Options:         -Wall

  if(impl(ghc >= 7.2.1))
    cpp-options: -DDEFAULT_SIGNATURES

  if(impl(ghc >= 7.1))
    cpp-options: -DSAFE_HASKELL

Test-suite instances
  Type:                exitcode-stdio-1.0
  Main-is:             instances.hs
  Hs-Source-Dirs:      test/
  GHC-Options:         -Wall -threaded -rtsopts -with-rtsopts=-N
  Build-depends:       base, cereal, template-haskell, safecopy,
                       containers, time, array, vector, lens >= 4.7 && < 5.0,
                       lens-action, tasty, tasty-quickcheck, quickcheck-instances<|MERGE_RESOLUTION|>--- conflicted
+++ resolved
@@ -7,11 +7,7 @@
 -- The package version. See the Haskell package versioning policy
 -- (http://www.haskell.org/haskellwiki/Package_versioning_policy) for
 -- standards guiding when and how versions should be incremented.
-<<<<<<< HEAD
 Version:             0.8.6
-=======
-Version:             0.8.5
->>>>>>> 971191a8
 
 -- A short (one-line) description of the package.
 Synopsis:            Binary serialization with version control.
